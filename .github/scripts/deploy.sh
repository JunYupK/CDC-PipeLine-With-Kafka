#!/bin/bash
set -e

# 환경 변수 파일 로드
source .env

# 배포 시작 로그
echo "🚀 Starting deployment process at $(date)"

# docker-compose 파일 지정
COMPOSE_FILE="docker-compose.prod.yml"

<<<<<<< HEAD
# Artifact Registry 인증 설정
if [ -f "$HOME/gcp-key.json" ]; then
    echo "🔑 Setting up Google Cloud authentication..."
    gcloud auth activate-service-account --key-file=$HOME/gcp-key.json
    gcloud auth configure-docker ${REGION}-docker.pkg.dev --quiet
else
    echo "⚠️ Warning: GCP service account key not found at $HOME/gcp-key.json"
    echo "⚠️ Proceeding without authentication, pulling might fail"
fi

=======
>>>>>>> 5bff5c55
# 컨테이너 상태 확인
echo "🔍 Checking current container status..."
docker ps -a

# 현재 실행 중인 서비스 확인
RUNNING_CONTAINERS=$(docker ps -q)
if [ -n "$RUNNING_CONTAINERS" ]; then
    echo "🔄 Stopping previous containers..."
    docker-compose -f $COMPOSE_FILE down --remove-orphans
else
    echo "ℹ️ No running containers found"
fi

# 새 이미지 pull
echo "📥 Pulling new images..."
docker-compose -f $COMPOSE_FILE pull crawler

# 이미지 정보 출력
echo "📋 Image details:"
docker images | grep crawler

# 백업 생성
TIMESTAMP=$(date +%Y%m%d%H%M%S)
if [ -d "data" ]; then
    echo "💾 Creating backup of data directory..."
    tar -czf "data_backup_${TIMESTAMP}.tar.gz" data
fi

# 컨테이너 시작
echo "🔄 Starting new containers..."
docker-compose -f $COMPOSE_FILE up -d

# 초기 대기 시간
echo "⏳ Waiting for initial startup (30s)..."
sleep 30

# 배포 로그 출력
echo "📝 Deployment logs:"
docker-compose -f $COMPOSE_FILE logs --tail=50 crawler

# 헬스체크 실행
echo "🔄 Running health checks..."
../.github/scripts/health_check.sh
HEALTH_CHECK_RESULT=$?

# 이미지 정리
echo "🧹 Cleaning up old images..."
docker image prune -f

# 배포 결과 출력
if [ $HEALTH_CHECK_RESULT -eq 0 ]; then
    echo "✅ Deployment completed successfully at $(date)!"
    
    # 서비스 상태 출력
    echo "📊 Current service status:"
    docker-compose -f $COMPOSE_FILE ps
    
    exit 0
else
    echo "❌ Deployment completed with issues at $(date). Health checks failed."
    echo "⚠️ Please check service logs for more details."
    
    # 최근 로그 출력
    echo "📝 Recent logs:"
    docker-compose -f $COMPOSE_FILE logs --tail=100 crawler
    
    exit 1
fi<|MERGE_RESOLUTION|>--- conflicted
+++ resolved
@@ -10,7 +10,6 @@
 # docker-compose 파일 지정
 COMPOSE_FILE="docker-compose.prod.yml"
 
-<<<<<<< HEAD
 # Artifact Registry 인증 설정
 if [ -f "$HOME/gcp-key.json" ]; then
     echo "🔑 Setting up Google Cloud authentication..."
@@ -21,8 +20,6 @@
     echo "⚠️ Proceeding without authentication, pulling might fail"
 fi
 
-=======
->>>>>>> 5bff5c55
 # 컨테이너 상태 확인
 echo "🔍 Checking current container status..."
 docker ps -a
@@ -75,19 +72,19 @@
 # 배포 결과 출력
 if [ $HEALTH_CHECK_RESULT -eq 0 ]; then
     echo "✅ Deployment completed successfully at $(date)!"
-    
+
     # 서비스 상태 출력
     echo "📊 Current service status:"
     docker-compose -f $COMPOSE_FILE ps
-    
+
     exit 0
 else
     echo "❌ Deployment completed with issues at $(date). Health checks failed."
     echo "⚠️ Please check service logs for more details."
-    
+
     # 최근 로그 출력
     echo "📝 Recent logs:"
     docker-compose -f $COMPOSE_FILE logs --tail=100 crawler
-    
+
     exit 1
 fi